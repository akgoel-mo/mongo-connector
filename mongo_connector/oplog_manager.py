# Copyright 2012 10gen, Inc.
#
# Licensed under the Apache License, Version 2.0 (the "License");
# you may not use this file except in compliance with the License.
# You may obtain a copy of the License at
#
# http://www.apache.org/licenses/LICENSE-2.0
#
# Unless required by applicable law or agreed to in writing, software
# distributed under the License is distributed on an "AS IS" BASIS,
# WITHOUT WARRANTIES OR CONDITIONS OF ANY KIND, either express or implied.
# See the License for the specific language governing permissions and
# limitations under the License.

# This file will be used with PyPi in order to package and distribute the final
# product.

"""Tails the oplog of a shard and returns entries
"""

import bson
import logging
import pymongo
import sys
import time
import threading
from mongo_connector import util
from mongo_connector import errors

try:
    from pymongo import MongoClient as Connection
except ImportError:
    from pymongo import Connection
<<<<<<< HEAD
=======

>>>>>>> 90d52186

class OplogThread(threading.Thread):
    """OplogThread gathers the updates for a single oplog.
    """
    def __init__(self, primary_conn, main_address, oplog_coll, is_sharded,
                 doc_manager, oplog_progress_dict, namespace_set, auth_key,
                 auth_username, no_dump, batch_size, repl_set=None):
        """Initialize the oplog thread.
        """
        super(OplogThread, self).__init__()

        self.batch_size = batch_size

        #The connection to the primary for this replicaSet.
        self.primary_connection = primary_conn

        #Boolean chooses whether to dump the entire collection if no timestamp
        # is present in the config file
        self._no_dump = no_dump

        #The mongos for sharded setups
        #Otherwise the same as primary_connection.
        #The value is set later on.
        self.main_connection = None

        #The connection to the oplog collection
        self.oplog = oplog_coll

        #Boolean describing whether the cluster is sharded or not
        self.is_sharded = is_sharded

        #The document manager for the target system.
        #This is the same for all threads.
        self.doc_manager = doc_manager

        #Boolean describing whether or not the thread is running.
        self.running = True

        #Stores the timestamp of the last oplog entry read.
        self.checkpoint = None

        #A dictionary that stores OplogThread/timestamp pairs.
        #Represents the last checkpoint for a OplogThread.
        self.oplog_progress = oplog_progress_dict

        #The set of namespaces to process from the mongo cluster.
        self.namespace_set = namespace_set

        #If authentication is used, this is an admin password.
        self.auth_key = auth_key

        #This is the username used for authentication.
        self.auth_username = auth_username

        logging.info('OplogManager: Initializing oplog thread')

        if is_sharded:
            self.main_connection = Connection(main_address)
        else:
            self.main_connection = Connection(main_address,
                                                      replicaSet=repl_set)
            self.oplog = self.main_connection['local']['oplog.rs']

        if auth_key is not None:
            #Authenticate for the whole system
            self.primary_connection['admin'].authenticate(
                auth_username, auth_key)
            self.main_connection['admin'].authenticate(
                auth_username, auth_key)
        if self.oplog.find().count() == 0:
            err_msg = 'OplogThread: No oplog for thread:'
            logging.warning('%s %s' % (err_msg, self.primary_connection))

    def run(self):
        """Start the oplog worker.
        """
        while self.running is True:
            cursor, cursor_len = self.init_cursor()

            # we've fallen too far behind
            if cursor is None and self.checkpoint is not None:
                err_msg = "OplogManager: Last entry no longer in oplog"
                effect = "cannot recover!"
                logging.error('%s %s %s' % (err_msg, effect, self.oplog))
                self.running = False
                continue

            #The only entry is the last one we processed
            if cursor is None or cursor_len == 1:
                time.sleep(1)
                continue

            last_ts = None
            err = False
            try:
<<<<<<< HEAD
                while cursor.alive and self.running:
                    for entry in cursor:
                        # Break out if this thread should stop
                        if not self.running:
                            break

                        #sync the current oplog operation
                        operation = entry['op']
                        ns = entry['ns']

                        #check if ns is excluded or not.
                        #also ensure non-empty namespace set.
                        if ns not in self.namespace_set and self.namespace_set:
                            continue

                        #delete
                        if operation == 'd':
                            entry['_id'] = entry['o']['_id']
                            self.doc_manager.remove(entry)
                        #insert/update. They are equal because of lack of support
                        #for partial update
                        elif operation == 'i' or operation == 'u':
                            doc = self.retrieve_doc(entry)
                            if doc is not None:
                                doc['_ts'] = util.bson_ts_to_long(entry['ts'])
                                doc['ns'] = ns
                                try:
                                    self.doc_manager.upsert(doc)
                                except errors.OperationFailed:
                                    logging.error("Unable to insert %s" % (doc))

                        last_ts = entry['ts']
=======
                for n, entry in enumerate(cursor):
                    #sync the current oplog operation
                    operation = entry['op']

                    #check if ns is excluded or not.
                    #also ensure non-empty namespace set.
                    if (entry['ns'] not in self.namespace_set
                            and self.namespace_set):
                        continue

                    #delete
                    if operation == 'd':
                        entry['_id'] = entry['o']['_id']
                        self.doc_manager.remove(entry)
                    #insert/update. They are equal because of lack of support
                    #for partial update
                    elif operation == 'i' or operation == 'u':
                        doc = self.retrieve_doc(entry)
                        if doc is not None:
                            doc['_ts'] = util.bson_ts_to_long(entry['ts'])
                            doc['ns'] = entry['ns']
                            try:
                                self.doc_manager.upsert(doc)
                            except SystemError:
                                logging.error("Unable to insert %s" % (doc))

                    last_ts = entry['ts']
                    if n % self.batch_size == 1:
                        self.checkpoint = last_ts
                        self.update_checkpoint()
>>>>>>> 90d52186
            except (pymongo.errors.AutoReconnect,
                    pymongo.errors.OperationFailure):
                err = True

            if err is True and self.auth_key is not None:
                self.primary_connection['admin'].authenticate(
                    self.auth_username, self.auth_key)
                self.main_connection['admin'].authenticate(
                    self.auth_username, self.auth_key)
                err = False

            if last_ts is not None:
                self.checkpoint = last_ts
                self.update_checkpoint()

            time.sleep(2)

    def join(self):
        """Stop this thread from managing the oplog.
        """
        self.running = False
        threading.Thread.join(self)

    def retrieve_doc(self, entry):
        """Given the doc ID's, retrieve those documents from the mongos.
        """

        if not entry:
            return None

        namespace = entry['ns']

        # Update operations don't have an 'o' field specifying the document
        #- instead it specifies
        # the changes. So we use 'o2' for updates to get the doc_id later.

        if 'o2' in entry:
            doc_field = 'o2'
        else:
            doc_field = 'o'

        doc_id = entry[doc_field]['_id']
        db_name, coll_name = namespace.split('.', 1)

        coll = self.main_connection[db_name][coll_name]
        doc = util.retry_until_ok(coll.find_one, {'_id': doc_id})

        return doc

    def get_oplog_cursor(self, timestamp):
        """Move cursor to the proper place in the oplog.
        """

        if timestamp is None:
<<<<<<< HEAD
            return None
=======
            return None, 0
        cursor = util.retry_until_ok(self.oplog.find,
                                     {'ts': {'$lte': timestamp}},
                                     limit=2)

        if (util.retry_until_ok(cursor.count, True)) == 0:
            return None, 0

        # Check to see if cursor is too stale
>>>>>>> 90d52186

        cursor, cursor_len = None, 0
        while (True):
            spec = {'ts': {'$gte': timestamp}}
            try:
<<<<<<< HEAD
                cursor = self.oplog.find({'ts': {'$gte': timestamp}},
                                         tailable=True, await_data=True)
                # Applying 8 as the mask to the cursor enables OplogReplay
                cursor.add_option(8)
=======
                cursor = self.oplog.find(spec, tailable=True, await_data=True)
                cursor = cursor.sort('$natural', pymongo.ASCENDING)
>>>>>>> 90d52186
                cursor_len = cursor.count()
                break
            except (pymongo.errors.AutoReconnect,
                    pymongo.errors.OperationFailure):
                pass
        if cursor_len == 0:
            #rollback, we are past the last element in the oplog
            timestamp = self.rollback()

            logging.info('Finished rollback')
            return self.get_oplog_cursor(timestamp)
        cursor_ts_long = util.bson_ts_to_long(cursor[0].get("ts"))
        given_ts_long = util.bson_ts_to_long(timestamp)
        if cursor_ts_long > given_ts_long:
            # first entry in oplog is beyond timestamp, we've fallen behind!
            return None
        elif cursor_len == 1:     # means we are the end of the oplog
            self.checkpoint = timestamp
            #to commit new TS after rollbacks

            return cursor, cursor_len
        elif cursor_len > 1:
            doc = next(cursor)
            if timestamp == doc['ts']:
                return cursor, cursor_len
            else:               # error condition
                logging.error('%s Bad timestamp in config file' % self.oplog)
<<<<<<< HEAD
                return None
=======
                return None, cursor_len
        else:
            #rollback, we are past the last element in the oplog
            timestamp = self.rollback()

            logging.info('Finished rollback')
            return self.get_oplog_cursor(timestamp)
>>>>>>> 90d52186

    def dump_collection(self):
        """Dumps collection into the target system.

        This method is called when we're initializing the cursor and have no
        configs i.e. when we're starting for the first time.
        """

        dump_set = self.namespace_set

        #no namespaces specified
        if not self.namespace_set:
            db_list = self.main_connection.database_names()
            for database in db_list:
                if database == "config" or database == "local":
                    continue
                coll_list = self.main_connection[database].collection_names()
                for coll in coll_list:
                    if coll.startswith("system"):
                        continue
                    namespace = str(database) + "." + str(coll)
                    dump_set.append(namespace)

        timestamp = util.retry_until_ok(self.get_last_oplog_timestamp)
        if timestamp is None:
            return None
        for namespace in dump_set:
            database, coll = namespace.split('.', 1)
            target_coll = self.main_connection[database][coll]
            cursor = util.retry_until_ok(target_coll.find)
            long_ts = util.bson_ts_to_long(timestamp)

            try:
                for doc in cursor:
                    # Could spend a long time in this loop
                    if not self.running:
                        # Return None so we don't save our progress
                        return None
                    doc['ns'] = namespace
                    doc['_ts'] = long_ts
                    try:
                        self.doc_manager.upsert(doc)
                    except errors.OperationFailed:
                        logging.error("Unable to insert %s" % (doc))
            except (pymongo.errors.AutoReconnect,
                    pymongo.errors.OperationFailure):

                err_msg = "OplogManager: Failed during dump collection"
                effect = "cannot recover!"
                logging.error('%s %s %s' % (err_msg, effect, self.oplog))
                self.running = False
                return

        return timestamp

    def get_last_oplog_timestamp(self):
        """Return the timestamp of the latest entry in the oplog.
        """
        curr = self.oplog.find().sort('$natural', pymongo.DESCENDING).limit(1)
        if curr.count(with_limit_and_skip=True) == 0:
            return None

        return curr[0]['ts']

    def init_cursor(self):
        """Position the cursor appropriately.

        The cursor is set to either the beginning of the oplog, or
        wherever it was last left off.
        """
        timestamp = self.read_last_checkpoint()

        if timestamp is None:
<<<<<<< HEAD
            timestamp = self.dump_collection()
            if timestamp:
=======
            if self._no_dump:
                # set timestamp to top of oplog
                timestamp = self.get_last_oplog_timestamp()
            else:
                timestamp = self.dump_collection()
>>>>>>> 90d52186
                msg = "Dumped collection into target system"
                logging.info('OplogManager: %s %s'
                             % (self.oplog, msg))

        self.checkpoint = timestamp
        cursor, cursor_len = self.get_oplog_cursor(timestamp)
        if cursor is not None:
            self.update_checkpoint()

        return (cursor, cursor_len)

    def update_checkpoint(self):
        """Store the current checkpoint in the oplog progress dictionary.
        """
        with self.oplog_progress as oplog_prog:
            oplog_dict = oplog_prog.get_dict()
            oplog_dict[str(self.oplog)] = self.checkpoint

    def read_last_checkpoint(self):
        """Read the last checkpoint from the oplog progress dictionary.
        """
        oplog_str = str(self.oplog)
        ret_val = None

        with self.oplog_progress as oplog_prog:
            oplog_dict = oplog_prog.get_dict()
            if oplog_str in oplog_dict.keys():
                ret_val = oplog_dict[oplog_str]

        return ret_val

    def rollback(self):
        """Rollback target system to consistent state.

        The strategy is to find the latest timestamp in the target system and
        the largest timestamp in the oplog less than the latest target system
        timestamp. This defines the rollback window and we just roll these
        back until the oplog and target system are in consistent states.
        """
        self.doc_manager.commit()
        last_inserted_doc = self.doc_manager.get_last_doc()

        if last_inserted_doc is None:
            return None

        target_ts = util.long_to_bson_ts(last_inserted_doc['_ts'])
        last_oplog_entry = self.oplog.find_one({'ts': {'$lte': target_ts}},
                                               sort=[('$natural',
                                               pymongo.DESCENDING)])
        if last_oplog_entry is None:
            return None

        rollback_cutoff_ts = last_oplog_entry['ts']
        start_ts = util.bson_ts_to_long(rollback_cutoff_ts)
        end_ts = last_inserted_doc['_ts']

        rollback_set = {}   # this is a dictionary of ns:list of docs
        for doc in self.doc_manager.search(start_ts, end_ts):
            if doc['ns'] in rollback_set:
                rollback_set[doc['ns']].append(doc)
            else:
                rollback_set[doc['ns']] = [doc]

        for namespace, doc_list in rollback_set.items():
            database, coll = namespace.split('.', 1)
            obj_id = bson.objectid.ObjectId
            bson_obj_id_list = [obj_id(doc['_id']) for doc in doc_list]

            to_update = util.retry_until_ok(
                self.main_connection[database][coll].find,
                {'_id': {'$in': bson_obj_id_list}})
            #doc list are docs in  target system, to_update are docs in mongo
            doc_hash = {}  # hash by _id
            for doc in doc_list:
                doc_hash[bson.objectid.ObjectId(doc['_id'])] = doc

            to_index = []
            count = 0
            while True:
                try:
                    for doc in to_update:
                        if doc['_id'] in doc_hash:
                            del doc_hash[doc['_id']]
                            to_index.append(doc)
                    break
                except (pymongo.errors.OperationFailure,
                        pymongo.errors.AutoReconnect):
                    count += 1
                    if count > 60:
                        sys.exit(1)
                    time.sleep(1)

            #delete the inconsistent documents
            for doc in doc_hash.values():
                self.doc_manager.remove(doc)

            #insert the ones from mongo
            for doc in to_index:
                doc['_ts'] = util.bson_ts_to_long(rollback_cutoff_ts)
                doc['ns'] = namespace
                try:
                    self.doc_manager.upsert(doc)
                except errors.OperationFailed:
                    logging.error("Unable to insert %s" % (doc))

        return rollback_cutoff_ts<|MERGE_RESOLUTION|>--- conflicted
+++ resolved
@@ -1,4 +1,4 @@
-# Copyright 2012 10gen, Inc.
+# Copyright 2013-2014 MongoDB, Inc.
 #
 # Licensed under the Apache License, Version 2.0 (the "License");
 # you may not use this file except in compliance with the License.
@@ -31,10 +31,6 @@
     from pymongo import MongoClient as Connection
 except ImportError:
     from pymongo import Connection
-<<<<<<< HEAD
-=======
-
->>>>>>> 90d52186
 
 class OplogThread(threading.Thread):
     """OplogThread gathers the updates for a single oplog.
@@ -130,9 +126,8 @@
             last_ts = None
             err = False
             try:
-<<<<<<< HEAD
                 while cursor.alive and self.running:
-                    for entry in cursor:
+                    for n, entry in enumerate(cursor):
                         # Break out if this thread should stop
                         if not self.running:
                             break
@@ -143,58 +138,33 @@
 
                         #check if ns is excluded or not.
                         #also ensure non-empty namespace set.
-                        if ns not in self.namespace_set and self.namespace_set:
+                        if (entry['ns'] not in self.namespace_set
+                                and self.namespace_set):
                             continue
 
                         #delete
                         if operation == 'd':
                             entry['_id'] = entry['o']['_id']
                             self.doc_manager.remove(entry)
-                        #insert/update. They are equal because of lack of support
-                        #for partial update
+                        #insert/update. They are equal because of lack
+                        #of support for partial update
                         elif operation == 'i' or operation == 'u':
                             doc = self.retrieve_doc(entry)
                             if doc is not None:
                                 doc['_ts'] = util.bson_ts_to_long(entry['ts'])
-                                doc['ns'] = ns
+                                doc['ns'] = entry['ns']
                                 try:
                                     self.doc_manager.upsert(doc)
-                                except errors.OperationFailed:
+                                except SystemError:
                                     logging.error("Unable to insert %s" % (doc))
 
                         last_ts = entry['ts']
-=======
-                for n, entry in enumerate(cursor):
-                    #sync the current oplog operation
-                    operation = entry['op']
-
-                    #check if ns is excluded or not.
-                    #also ensure non-empty namespace set.
-                    if (entry['ns'] not in self.namespace_set
-                            and self.namespace_set):
-                        continue
-
-                    #delete
-                    if operation == 'd':
-                        entry['_id'] = entry['o']['_id']
-                        self.doc_manager.remove(entry)
-                    #insert/update. They are equal because of lack of support
-                    #for partial update
-                    elif operation == 'i' or operation == 'u':
-                        doc = self.retrieve_doc(entry)
-                        if doc is not None:
-                            doc['_ts'] = util.bson_ts_to_long(entry['ts'])
-                            doc['ns'] = entry['ns']
-                            try:
-                                self.doc_manager.upsert(doc)
-                            except SystemError:
-                                logging.error("Unable to insert %s" % (doc))
-
-                    last_ts = entry['ts']
-                    if n % self.batch_size == 1:
-                        self.checkpoint = last_ts
-                        self.update_checkpoint()
->>>>>>> 90d52186
+
+                        # update timestamp per batch size
+                        if n % self.batch_size == 1:
+                            self.checkpoint = last_ts
+                            self.update_checkpoint()
+
             except (pymongo.errors.AutoReconnect,
                     pymongo.errors.OperationFailure):
                 err = True
@@ -249,33 +219,16 @@
         """
 
         if timestamp is None:
-<<<<<<< HEAD
-            return None
-=======
-            return None, 0
-        cursor = util.retry_until_ok(self.oplog.find,
-                                     {'ts': {'$lte': timestamp}},
-                                     limit=2)
-
-        if (util.retry_until_ok(cursor.count, True)) == 0:
-            return None, 0
-
-        # Check to see if cursor is too stale
->>>>>>> 90d52186
+            return None
 
         cursor, cursor_len = None, 0
         while (True):
             spec = {'ts': {'$gte': timestamp}}
             try:
-<<<<<<< HEAD
                 cursor = self.oplog.find({'ts': {'$gte': timestamp}},
                                          tailable=True, await_data=True)
                 # Applying 8 as the mask to the cursor enables OplogReplay
                 cursor.add_option(8)
-=======
-                cursor = self.oplog.find(spec, tailable=True, await_data=True)
-                cursor = cursor.sort('$natural', pymongo.ASCENDING)
->>>>>>> 90d52186
                 cursor_len = cursor.count()
                 break
             except (pymongo.errors.AutoReconnect,
@@ -303,17 +256,7 @@
                 return cursor, cursor_len
             else:               # error condition
                 logging.error('%s Bad timestamp in config file' % self.oplog)
-<<<<<<< HEAD
                 return None
-=======
-                return None, cursor_len
-        else:
-            #rollback, we are past the last element in the oplog
-            timestamp = self.rollback()
-
-            logging.info('Finished rollback')
-            return self.get_oplog_cursor(timestamp)
->>>>>>> 90d52186
 
     def dump_collection(self):
         """Dumps collection into the target system.
@@ -386,27 +329,21 @@
         """
         timestamp = self.read_last_checkpoint()
 
-        if timestamp is None:
-<<<<<<< HEAD
+        if timestamp is None and self._no_dump:
+            # set timestamp to top of oplog
+            timestamp = self.get_last_oplog_timestamp()
+        elif not self._no_dump:
             timestamp = self.dump_collection()
-            if timestamp:
-=======
-            if self._no_dump:
-                # set timestamp to top of oplog
-                timestamp = self.get_last_oplog_timestamp()
-            else:
-                timestamp = self.dump_collection()
->>>>>>> 90d52186
-                msg = "Dumped collection into target system"
-                logging.info('OplogManager: %s %s'
-                             % (self.oplog, msg))
+            msg = "Dumped collection into target system"
+            logging.info('OplogManager: %s %s'
+                         % (self.oplog, msg))
 
         self.checkpoint = timestamp
         cursor, cursor_len = self.get_oplog_cursor(timestamp)
         if cursor is not None:
             self.update_checkpoint()
 
-        return (cursor, cursor_len)
+        return cursor
 
     def update_checkpoint(self):
         """Store the current checkpoint in the oplog progress dictionary.
